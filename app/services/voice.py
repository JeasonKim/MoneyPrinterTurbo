import asyncio
import os
import re
from datetime import datetime
from typing import Union
from xml.sax.saxutils import unescape

import edge_tts
from edge_tts import SubMaker, submaker
from edge_tts.submaker import mktimestamp
from loguru import logger
from moviepy.video.tools import subtitles

from app.config import config
from app.utils import utils


def get_all_azure_voices(filter_locals=None) -> list[str]:
    if filter_locals is None:
        filter_locals = ["zh-CN", "en-US", "zh-HK", "zh-TW", "vi-VN"]
    voices_str = """
Name: af-ZA-AdriNeural
Gender: Female

Name: af-ZA-WillemNeural
Gender: Male

Name: am-ET-AmehaNeural
Gender: Male

Name: am-ET-MekdesNeural
Gender: Female

Name: ar-AE-FatimaNeural
Gender: Female

Name: ar-AE-HamdanNeural
Gender: Male

Name: ar-BH-AliNeural
Gender: Male

Name: ar-BH-LailaNeural
Gender: Female

Name: ar-DZ-AminaNeural
Gender: Female

Name: ar-DZ-IsmaelNeural
Gender: Male

Name: ar-EG-SalmaNeural
Gender: Female

Name: ar-EG-ShakirNeural
Gender: Male

Name: ar-IQ-BasselNeural
Gender: Male

Name: ar-IQ-RanaNeural
Gender: Female

Name: ar-JO-SanaNeural
Gender: Female

Name: ar-JO-TaimNeural
Gender: Male

Name: ar-KW-FahedNeural
Gender: Male

Name: ar-KW-NouraNeural
Gender: Female

Name: ar-LB-LaylaNeural
Gender: Female

Name: ar-LB-RamiNeural
Gender: Male

Name: ar-LY-ImanNeural
Gender: Female

Name: ar-LY-OmarNeural
Gender: Male

Name: ar-MA-JamalNeural
Gender: Male

Name: ar-MA-MounaNeural
Gender: Female

Name: ar-OM-AbdullahNeural
Gender: Male

Name: ar-OM-AyshaNeural
Gender: Female

Name: ar-QA-AmalNeural
Gender: Female

Name: ar-QA-MoazNeural
Gender: Male

Name: ar-SA-HamedNeural
Gender: Male

Name: ar-SA-ZariyahNeural
Gender: Female

Name: ar-SY-AmanyNeural
Gender: Female

Name: ar-SY-LaithNeural
Gender: Male

Name: ar-TN-HediNeural
Gender: Male

Name: ar-TN-ReemNeural
Gender: Female

Name: ar-YE-MaryamNeural
Gender: Female

Name: ar-YE-SalehNeural
Gender: Male

Name: az-AZ-BabekNeural
Gender: Male

Name: az-AZ-BanuNeural
Gender: Female

Name: bg-BG-BorislavNeural
Gender: Male

Name: bg-BG-KalinaNeural
Gender: Female

Name: bn-BD-NabanitaNeural
Gender: Female

Name: bn-BD-PradeepNeural
Gender: Male

Name: bn-IN-BashkarNeural
Gender: Male

Name: bn-IN-TanishaaNeural
Gender: Female

Name: bs-BA-GoranNeural
Gender: Male

Name: bs-BA-VesnaNeural
Gender: Female

Name: ca-ES-EnricNeural
Gender: Male

Name: ca-ES-JoanaNeural
Gender: Female

Name: cs-CZ-AntoninNeural
Gender: Male

Name: cs-CZ-VlastaNeural
Gender: Female

Name: cy-GB-AledNeural
Gender: Male

Name: cy-GB-NiaNeural
Gender: Female

Name: da-DK-ChristelNeural
Gender: Female

Name: da-DK-JeppeNeural
Gender: Male

Name: de-AT-IngridNeural
Gender: Female

Name: de-AT-JonasNeural
Gender: Male

Name: de-CH-JanNeural
Gender: Male

Name: de-CH-LeniNeural
Gender: Female

Name: de-DE-AmalaNeural
Gender: Female

Name: de-DE-ConradNeural
Gender: Male

Name: de-DE-FlorianMultilingualNeural
Gender: Male

Name: de-DE-KatjaNeural
Gender: Female

Name: de-DE-KillianNeural
Gender: Male

Name: de-DE-SeraphinaMultilingualNeural
Gender: Female

Name: el-GR-AthinaNeural
Gender: Female

Name: el-GR-NestorasNeural
Gender: Male

Name: en-AU-NatashaNeural
Gender: Female

Name: en-AU-WilliamNeural
Gender: Male

Name: en-CA-ClaraNeural
Gender: Female

Name: en-CA-LiamNeural
Gender: Male

Name: en-GB-LibbyNeural
Gender: Female

Name: en-GB-MaisieNeural
Gender: Female

Name: en-GB-RyanNeural
Gender: Male

Name: en-GB-SoniaNeural
Gender: Female

Name: en-GB-ThomasNeural
Gender: Male

Name: en-HK-SamNeural
Gender: Male

Name: en-HK-YanNeural
Gender: Female

Name: en-IE-ConnorNeural
Gender: Male

Name: en-IE-EmilyNeural
Gender: Female

Name: en-IN-NeerjaExpressiveNeural
Gender: Female

Name: en-IN-NeerjaNeural
Gender: Female

Name: en-IN-PrabhatNeural
Gender: Male

Name: en-KE-AsiliaNeural
Gender: Female

Name: en-KE-ChilembaNeural
Gender: Male

Name: en-NG-AbeoNeural
Gender: Male

Name: en-NG-EzinneNeural
Gender: Female

Name: en-NZ-MitchellNeural
Gender: Male

Name: en-NZ-MollyNeural
Gender: Female

Name: en-PH-JamesNeural
Gender: Male

Name: en-PH-RosaNeural
Gender: Female

Name: en-SG-LunaNeural
Gender: Female

Name: en-SG-WayneNeural
Gender: Male

Name: en-TZ-ElimuNeural
Gender: Male

Name: en-TZ-ImaniNeural
Gender: Female

Name: en-US-AnaNeural
Gender: Female

Name: en-US-AndrewMultilingualNeural
Gender: Male

Name: en-US-AndrewNeural
Gender: Male

Name: en-US-AriaNeural
Gender: Female

Name: en-US-AvaMultilingualNeural
Gender: Female

Name: en-US-AvaNeural
Gender: Female

Name: en-US-BrianMultilingualNeural
Gender: Male

Name: en-US-BrianNeural
Gender: Male

Name: en-US-ChristopherNeural
Gender: Male

Name: en-US-EmmaMultilingualNeural
Gender: Female

Name: en-US-EmmaNeural
Gender: Female

Name: en-US-EricNeural
Gender: Male

Name: en-US-GuyNeural
Gender: Male

Name: en-US-JennyNeural
Gender: Female

Name: en-US-MichelleNeural
Gender: Female

Name: en-US-RogerNeural
Gender: Male

Name: en-US-SteffanNeural
Gender: Male

Name: en-ZA-LeahNeural
Gender: Female

Name: en-ZA-LukeNeural
Gender: Male

Name: es-AR-ElenaNeural
Gender: Female

Name: es-AR-TomasNeural
Gender: Male

Name: es-BO-MarceloNeural
Gender: Male

Name: es-BO-SofiaNeural
Gender: Female

Name: es-CL-CatalinaNeural
Gender: Female

Name: es-CL-LorenzoNeural
Gender: Male

Name: es-CO-GonzaloNeural
Gender: Male

Name: es-CO-SalomeNeural
Gender: Female

Name: es-CR-JuanNeural
Gender: Male

Name: es-CR-MariaNeural
Gender: Female

Name: es-CU-BelkysNeural
Gender: Female

Name: es-CU-ManuelNeural
Gender: Male

Name: es-DO-EmilioNeural
Gender: Male

Name: es-DO-RamonaNeural
Gender: Female

Name: es-EC-AndreaNeural
Gender: Female

Name: es-EC-LuisNeural
Gender: Male

Name: es-ES-AlvaroNeural
Gender: Male

Name: es-ES-ElviraNeural
Gender: Female

Name: es-ES-XimenaNeural
Gender: Female

Name: es-GQ-JavierNeural
Gender: Male

Name: es-GQ-TeresaNeural
Gender: Female

Name: es-GT-AndresNeural
Gender: Male

Name: es-GT-MartaNeural
Gender: Female

Name: es-HN-CarlosNeural
Gender: Male

Name: es-HN-KarlaNeural
Gender: Female

Name: es-MX-DaliaNeural
Gender: Female

Name: es-MX-JorgeNeural
Gender: Male

Name: es-NI-FedericoNeural
Gender: Male

Name: es-NI-YolandaNeural
Gender: Female

Name: es-PA-MargaritaNeural
Gender: Female

Name: es-PA-RobertoNeural
Gender: Male

Name: es-PE-AlexNeural
Gender: Male

Name: es-PE-CamilaNeural
Gender: Female

Name: es-PR-KarinaNeural
Gender: Female

Name: es-PR-VictorNeural
Gender: Male

Name: es-PY-MarioNeural
Gender: Male

Name: es-PY-TaniaNeural
Gender: Female

Name: es-SV-LorenaNeural
Gender: Female

Name: es-SV-RodrigoNeural
Gender: Male

Name: es-US-AlonsoNeural
Gender: Male

Name: es-US-PalomaNeural
Gender: Female

Name: es-UY-MateoNeural
Gender: Male

Name: es-UY-ValentinaNeural
Gender: Female

Name: es-VE-PaolaNeural
Gender: Female

Name: es-VE-SebastianNeural
Gender: Male

Name: et-EE-AnuNeural
Gender: Female

Name: et-EE-KertNeural
Gender: Male

Name: fa-IR-DilaraNeural
Gender: Female

Name: fa-IR-FaridNeural
Gender: Male

Name: fi-FI-HarriNeural
Gender: Male

Name: fi-FI-NooraNeural
Gender: Female

Name: fil-PH-AngeloNeural
Gender: Male

Name: fil-PH-BlessicaNeural
Gender: Female

Name: fr-BE-CharlineNeural
Gender: Female

Name: fr-BE-GerardNeural
Gender: Male

Name: fr-CA-AntoineNeural
Gender: Male

Name: fr-CA-JeanNeural
Gender: Male

Name: fr-CA-SylvieNeural
Gender: Female

Name: fr-CA-ThierryNeural
Gender: Male

Name: fr-CH-ArianeNeural
Gender: Female

Name: fr-CH-FabriceNeural
Gender: Male

Name: fr-FR-DeniseNeural
Gender: Female

Name: fr-FR-EloiseNeural
Gender: Female

Name: fr-FR-HenriNeural
Gender: Male

Name: fr-FR-RemyMultilingualNeural
Gender: Male

Name: fr-FR-VivienneMultilingualNeural
Gender: Female

Name: ga-IE-ColmNeural
Gender: Male

Name: ga-IE-OrlaNeural
Gender: Female

Name: gl-ES-RoiNeural
Gender: Male

Name: gl-ES-SabelaNeural
Gender: Female

Name: gu-IN-DhwaniNeural
Gender: Female

Name: gu-IN-NiranjanNeural
Gender: Male

Name: he-IL-AvriNeural
Gender: Male

Name: he-IL-HilaNeural
Gender: Female

Name: hi-IN-MadhurNeural
Gender: Male

Name: hi-IN-SwaraNeural
Gender: Female

Name: hr-HR-GabrijelaNeural
Gender: Female

Name: hr-HR-SreckoNeural
Gender: Male

Name: hu-HU-NoemiNeural
Gender: Female

Name: hu-HU-TamasNeural
Gender: Male

Name: id-ID-ArdiNeural
Gender: Male

Name: id-ID-GadisNeural
Gender: Female

Name: is-IS-GudrunNeural
Gender: Female

Name: is-IS-GunnarNeural
Gender: Male

Name: it-IT-DiegoNeural
Gender: Male

Name: it-IT-ElsaNeural
Gender: Female

Name: it-IT-GiuseppeMultilingualNeural
Gender: Male

Name: it-IT-IsabellaNeural
Gender: Female

Name: iu-Cans-CA-SiqiniqNeural
Gender: Female

Name: iu-Cans-CA-TaqqiqNeural
Gender: Male

Name: iu-Latn-CA-SiqiniqNeural
Gender: Female

Name: iu-Latn-CA-TaqqiqNeural
Gender: Male

Name: ja-JP-KeitaNeural
Gender: Male

Name: ja-JP-NanamiNeural
Gender: Female

Name: jv-ID-DimasNeural
Gender: Male

Name: jv-ID-SitiNeural
Gender: Female

Name: ka-GE-EkaNeural
Gender: Female

Name: ka-GE-GiorgiNeural
Gender: Male

Name: kk-KZ-AigulNeural
Gender: Female

Name: kk-KZ-DauletNeural
Gender: Male

Name: km-KH-PisethNeural
Gender: Male

Name: km-KH-SreymomNeural
Gender: Female

Name: kn-IN-GaganNeural
Gender: Male

Name: kn-IN-SapnaNeural
Gender: Female

Name: ko-KR-HyunsuMultilingualNeural
Gender: Male

Name: ko-KR-InJoonNeural
Gender: Male

Name: ko-KR-SunHiNeural
Gender: Female

Name: lo-LA-ChanthavongNeural
Gender: Male

Name: lo-LA-KeomanyNeural
Gender: Female

Name: lt-LT-LeonasNeural
Gender: Male

Name: lt-LT-OnaNeural
Gender: Female

Name: lv-LV-EveritaNeural
Gender: Female

Name: lv-LV-NilsNeural
Gender: Male

Name: mk-MK-AleksandarNeural
Gender: Male

Name: mk-MK-MarijaNeural
Gender: Female

Name: ml-IN-MidhunNeural
Gender: Male

Name: ml-IN-SobhanaNeural
Gender: Female

Name: mn-MN-BataaNeural
Gender: Male

Name: mn-MN-YesuiNeural
Gender: Female

Name: mr-IN-AarohiNeural
Gender: Female

Name: mr-IN-ManoharNeural
Gender: Male

Name: ms-MY-OsmanNeural
Gender: Male

Name: ms-MY-YasminNeural
Gender: Female

Name: mt-MT-GraceNeural
Gender: Female

Name: mt-MT-JosephNeural
Gender: Male

Name: my-MM-NilarNeural
Gender: Female

Name: my-MM-ThihaNeural
Gender: Male

Name: nb-NO-FinnNeural
Gender: Male

Name: nb-NO-PernilleNeural
Gender: Female

Name: ne-NP-HemkalaNeural
Gender: Female

Name: ne-NP-SagarNeural
Gender: Male

Name: nl-BE-ArnaudNeural
Gender: Male

Name: nl-BE-DenaNeural
Gender: Female

Name: nl-NL-ColetteNeural
Gender: Female

Name: nl-NL-FennaNeural
Gender: Female

Name: nl-NL-MaartenNeural
Gender: Male

Name: pl-PL-MarekNeural
Gender: Male

Name: pl-PL-ZofiaNeural
Gender: Female

Name: ps-AF-GulNawazNeural
Gender: Male

Name: ps-AF-LatifaNeural
Gender: Female

Name: pt-BR-AntonioNeural
Gender: Male

Name: pt-BR-FranciscaNeural
Gender: Female

Name: pt-BR-ThalitaMultilingualNeural
Gender: Female

Name: pt-PT-DuarteNeural
Gender: Male

Name: pt-PT-RaquelNeural
Gender: Female

Name: ro-RO-AlinaNeural
Gender: Female

Name: ro-RO-EmilNeural
Gender: Male

Name: ru-RU-DmitryNeural
Gender: Male

Name: ru-RU-SvetlanaNeural
Gender: Female

Name: si-LK-SameeraNeural
Gender: Male

Name: si-LK-ThiliniNeural
Gender: Female

Name: sk-SK-LukasNeural
Gender: Male

Name: sk-SK-ViktoriaNeural
Gender: Female

Name: sl-SI-PetraNeural
Gender: Female

Name: sl-SI-RokNeural
Gender: Male

Name: so-SO-MuuseNeural
Gender: Male

Name: so-SO-UbaxNeural
Gender: Female

Name: sq-AL-AnilaNeural
Gender: Female

Name: sq-AL-IlirNeural
Gender: Male

Name: sr-RS-NicholasNeural
Gender: Male

Name: sr-RS-SophieNeural
Gender: Female

Name: su-ID-JajangNeural
Gender: Male

Name: su-ID-TutiNeural
Gender: Female

Name: sv-SE-MattiasNeural
Gender: Male

Name: sv-SE-SofieNeural
Gender: Female

Name: sw-KE-RafikiNeural
Gender: Male

Name: sw-KE-ZuriNeural
Gender: Female

Name: sw-TZ-DaudiNeural
Gender: Male

Name: sw-TZ-RehemaNeural
Gender: Female

Name: ta-IN-PallaviNeural
Gender: Female

Name: ta-IN-ValluvarNeural
Gender: Male

Name: ta-LK-KumarNeural
Gender: Male

Name: ta-LK-SaranyaNeural
Gender: Female

Name: ta-MY-KaniNeural
Gender: Female

Name: ta-MY-SuryaNeural
Gender: Male

Name: ta-SG-AnbuNeural
Gender: Male

Name: ta-SG-VenbaNeural
Gender: Female

Name: te-IN-MohanNeural
Gender: Male

Name: te-IN-ShrutiNeural
Gender: Female

Name: th-TH-NiwatNeural
Gender: Male

Name: th-TH-PremwadeeNeural
Gender: Female

Name: tr-TR-AhmetNeural
Gender: Male

Name: tr-TR-EmelNeural
Gender: Female

Name: uk-UA-OstapNeural
Gender: Male

Name: uk-UA-PolinaNeural
Gender: Female

Name: ur-IN-GulNeural
Gender: Female

Name: ur-IN-SalmanNeural
Gender: Male

Name: ur-PK-AsadNeural
Gender: Male

Name: ur-PK-UzmaNeural
Gender: Female

Name: uz-UZ-MadinaNeural
Gender: Female

Name: uz-UZ-SardorNeural
Gender: Male

Name: vi-VN-HoaiMyNeural
Gender: Female

Name: vi-VN-NamMinhNeural
Gender: Male

Name: zh-CN-XiaoxiaoNeural
Gender: Female

Name: zh-CN-XiaoyiNeural
Gender: Female

Name: zh-CN-YunjianNeural
Gender: Male

Name: zh-CN-YunxiNeural
Gender: Male

Name: zh-CN-YunxiaNeural
Gender: Male

Name: zh-CN-YunyangNeural
Gender: Male

Name: zh-CN-liaoning-XiaobeiNeural
Gender: Female

Name: zh-CN-shaanxi-XiaoniNeural
Gender: Female

Name: zh-HK-HiuGaaiNeural
Gender: Female

Name: zh-HK-HiuMaanNeural
Gender: Female

Name: zh-HK-WanLungNeural
Gender: Male

Name: zh-TW-HsiaoChenNeural
Gender: Female

Name: zh-TW-HsiaoYuNeural
Gender: Female

Name: zh-TW-YunJheNeural
Gender: Male

Name: zu-ZA-ThandoNeural
Gender: Female

Name: zu-ZA-ThembaNeural
Gender: Male


Name: en-US-AvaMultilingualNeural-V2
Gender: Female

Name: en-US-AndrewMultilingualNeural-V2
Gender: Male

Name: en-US-EmmaMultilingualNeural-V2
Gender: Female

Name: en-US-BrianMultilingualNeural-V2
Gender: Male

Name: de-DE-FlorianMultilingualNeural-V2
Gender: Male

Name: de-DE-SeraphinaMultilingualNeural-V2
Gender: Female

Name: fr-FR-RemyMultilingualNeural-V2
Gender: Male

Name: fr-FR-VivienneMultilingualNeural-V2
Gender: Female

Name: zh-CN-XiaoxiaoMultilingualNeural-V2
Gender: Female
    """.strip()
    voices = []
    # 定义正则表达式模式，用于匹配 Name 和 Gender 行
    pattern = re.compile(r"Name:\s*(.+)\s*Gender:\s*(.+)\s*", re.MULTILINE)
    # 使用正则表达式查找所有匹配项
    matches = pattern.findall(voices_str)

    for name, gender in matches:
        # 应用过滤条件
        if filter_locals and any(
            name.lower().startswith(fl.lower()) for fl in filter_locals
        ):
            voices.append(f"{name}-{gender}")
        elif not filter_locals:
            voices.append(f"{name}-{gender}")

    voices.sort()
    return voices


def parse_voice_name(name: str):
    # zh-CN-XiaoyiNeural-Female
    # zh-CN-YunxiNeural-Male
    # zh-CN-XiaoxiaoMultilingualNeural-V2-Female
    name = name.replace("-Female", "").replace("-Male", "").strip()
    return name


def is_azure_v2_voice(voice_name: str):
    voice_name = parse_voice_name(voice_name)
    if voice_name.endswith("-V2"):
        return voice_name.replace("-V2", "").strip()
    return ""


<<<<<<< HEAD
def tts(text: str, voice_name: str, voice_rate: float, voice_file: str, proxy: str) -> [SubMaker, None]:
=======
def tts(
    text: str, voice_name: str, voice_rate: float, voice_file: str
) -> Union[SubMaker, None]:
>>>>>>> 36dffe8d
    if is_azure_v2_voice(voice_name):
        return azure_tts_v2(text, voice_name, voice_file, proxy)
    return azure_tts_v1(text, voice_name, voice_rate, voice_file, proxy)


def convert_rate_to_percent(rate: float) -> str:
    if rate == 1.0:
        return "+0%"
    percent = round((rate - 1.0) * 100)
    if percent > 0:
        return f"+{percent}%"
    else:
        return f"{percent}%"


<<<<<<< HEAD
def azure_tts_v1(text: str, voice_name: str, voice_rate: float, voice_file: str, proxy: str) -> [SubMaker, None]:
=======
def azure_tts_v1(
    text: str, voice_name: str, voice_rate: float, voice_file: str
) -> Union[SubMaker, None]:
>>>>>>> 36dffe8d
    voice_name = parse_voice_name(voice_name)
    text = text.strip()
    rate_str = convert_rate_to_percent(voice_rate)
    for i in range(3):
        try:
            logger.info(f"start, voice name: {voice_name}, try: {i + 1}")

            async def _do() -> SubMaker:
                communicate = edge_tts.Communicate(text, voice_name, rate=rate_str, proxy=proxy)
                sub_maker = edge_tts.SubMaker()
                with open(voice_file, "wb") as file:
                    async for chunk in communicate.stream():
                        if chunk["type"] == "audio":
                            file.write(chunk["data"])
                        elif chunk["type"] == "WordBoundary":
                            sub_maker.create_sub(
                                (chunk["offset"], chunk["duration"]), chunk["text"]
                            )
                return sub_maker

            sub_maker = asyncio.run(_do())
            if not sub_maker or not sub_maker.subs:
                logger.warning("failed, sub_maker is None or sub_maker.subs is None")
                continue

            logger.info(f"completed, output file: {voice_file}")
            return sub_maker
        except Exception as e:
            logger.error(f"failed, error: {str(e)}")
    return None


<<<<<<< HEAD
def azure_tts_v2(text: str, voice_name: str, voice_file: str, proxy: str) -> [SubMaker, None]:
=======
def azure_tts_v2(text: str, voice_name: str, voice_file: str) -> Union[SubMaker, None]:
>>>>>>> 36dffe8d
    voice_name = is_azure_v2_voice(voice_name)
    if not voice_name:
        logger.error(f"invalid voice name: {voice_name}")
        raise ValueError(f"invalid voice name: {voice_name}")
    text = text.strip()

    def _format_duration_to_offset(duration) -> int:
        if isinstance(duration, str):
            time_obj = datetime.strptime(duration, "%H:%M:%S.%f")
            milliseconds = (
                (time_obj.hour * 3600000)
                + (time_obj.minute * 60000)
                + (time_obj.second * 1000)
                + (time_obj.microsecond // 1000)
            )
            return milliseconds * 10000

        if isinstance(duration, int):
            return duration

        return 0

    for i in range(3):
        try:
            logger.info(f"start, voice name: {voice_name}, try: {i + 1}")

            import azure.cognitiveservices.speech as speechsdk

            sub_maker = SubMaker()

            def speech_synthesizer_word_boundary_cb(evt: speechsdk.SessionEventArgs):
                # print('WordBoundary event:')
                # print('\tBoundaryType: {}'.format(evt.boundary_type))
                # print('\tAudioOffset: {}ms'.format((evt.audio_offset + 5000)))
                # print('\tDuration: {}'.format(evt.duration))
                # print('\tText: {}'.format(evt.text))
                # print('\tTextOffset: {}'.format(evt.text_offset))
                # print('\tWordLength: {}'.format(evt.word_length))

                duration = _format_duration_to_offset(str(evt.duration))
                offset = _format_duration_to_offset(evt.audio_offset)
                sub_maker.subs.append(evt.text)
                sub_maker.offset.append((offset, offset + duration))

            # Creates an instance of a speech config with specified subscription key and service region.
            speech_key = config.azure.get("speech_key", "")
            service_region = config.azure.get("speech_region", "")
            audio_config = speechsdk.audio.AudioOutputConfig(
                filename=voice_file, use_default_speaker=True
            )
            speech_config = speechsdk.SpeechConfig(
                subscription=speech_key, region=service_region
            )
            speech_config.speech_synthesis_voice_name = voice_name
            # speech_config.set_property(property_id=speechsdk.PropertyId.SpeechServiceResponse_RequestSentenceBoundary,
            #                            value='true')
            speech_config.set_property(
                property_id=speechsdk.PropertyId.SpeechServiceResponse_RequestWordBoundary,
                value="true",
            )

            speech_config.set_speech_synthesis_output_format(
                speechsdk.SpeechSynthesisOutputFormat.Audio48Khz192KBitRateMonoMp3
            )
            speech_synthesizer = speechsdk.SpeechSynthesizer(
                audio_config=audio_config, speech_config=speech_config
            )
            speech_synthesizer.synthesis_word_boundary.connect(
                speech_synthesizer_word_boundary_cb
            )

            result = speech_synthesizer.speak_text_async(text).get()
            if result.reason == speechsdk.ResultReason.SynthesizingAudioCompleted:
                logger.success(f"azure v2 speech synthesis succeeded: {voice_file}")
                return sub_maker
            elif result.reason == speechsdk.ResultReason.Canceled:
                cancellation_details = result.cancellation_details
                logger.error(
                    f"azure v2 speech synthesis canceled: {cancellation_details.reason}"
                )
                if cancellation_details.reason == speechsdk.CancellationReason.Error:
                    logger.error(
                        f"azure v2 speech synthesis error: {cancellation_details.error_details}"
                    )
            logger.info(f"completed, output file: {voice_file}")
        except Exception as e:
            logger.error(f"failed, error: {str(e)}")
    return None


def _format_text(text: str) -> str:
    # text = text.replace("\n", " ")
    text = text.replace("[", " ")
    text = text.replace("]", " ")
    text = text.replace("(", " ")
    text = text.replace(")", " ")
    text = text.replace("{", " ")
    text = text.replace("}", " ")
    text = text.strip()
    return text


def create_subtitle(sub_maker: submaker.SubMaker, text: str, subtitle_file: str):
    """
    优化字幕文件
    1. 将字幕文件按照标点符号分割成多行
    2. 逐行匹配字幕文件中的文本
    3. 生成新的字幕文件
    """

    text = _format_text(text)

    def formatter(idx: int, start_time: float, end_time: float, sub_text: str) -> str:
        """
        1
        00:00:00,000 --> 00:00:02,360
        跑步是一项简单易行的运动
        """
        start_t = mktimestamp(start_time).replace(".", ",")
        end_t = mktimestamp(end_time).replace(".", ",")
        return f"{idx}\n" f"{start_t} --> {end_t}\n" f"{sub_text}\n"

    start_time = -1.0
    sub_items = []
    sub_index = 0

    script_lines = utils.split_string_by_punctuations(text)

    def match_line(_sub_line: str, _sub_index: int):
        if len(script_lines) <= _sub_index:
            return ""

        _line = script_lines[_sub_index]
        if _sub_line == _line:
            return script_lines[_sub_index].strip()

        _sub_line_ = re.sub(r"[^\w\s]", "", _sub_line)
        _line_ = re.sub(r"[^\w\s]", "", _line)
        if _sub_line_ == _line_:
            return _line_.strip()

        _sub_line_ = re.sub(r"\W+", "", _sub_line)
        _line_ = re.sub(r"\W+", "", _line)
        if _sub_line_ == _line_:
            return _line.strip()

        return ""

    sub_line = ""

    try:
        for _, (offset, sub) in enumerate(zip(sub_maker.offset, sub_maker.subs)):
            _start_time, end_time = offset
            if start_time < 0:
                start_time = _start_time

            sub = unescape(sub)
            sub_line += sub
            sub_text = match_line(sub_line, sub_index)
            if sub_text:
                sub_index += 1
                line = formatter(
                    idx=sub_index,
                    start_time=start_time,
                    end_time=end_time,
                    sub_text=sub_text,
                )
                sub_items.append(line)
                start_time = -1.0
                sub_line = ""

        if len(sub_items) == len(script_lines):
            with open(subtitle_file, "w", encoding="utf-8") as file:
                file.write("\n".join(sub_items) + "\n")
            try:
                sbs = subtitles.file_to_subtitles(subtitle_file, encoding="utf-8")
                duration = max([tb for ((ta, tb), txt) in sbs])
                logger.info(
                    f"completed, subtitle file created: {subtitle_file}, duration: {duration}"
                )
            except Exception as e:
                logger.error(f"failed, error: {str(e)}")
                os.remove(subtitle_file)
        else:
            logger.warning(
                f"failed, sub_items len: {len(sub_items)}, script_lines len: {len(script_lines)}"
            )

    except Exception as e:
        logger.error(f"failed, error: {str(e)}")


def get_audio_duration(sub_maker: submaker.SubMaker):
    """
    获取音频时长
    """
    if not sub_maker.offset:
        return 0.0
    return sub_maker.offset[-1][1] / 10000000


if __name__ == "__main__":

    temp_dir = utils.storage_dir("temp")

    voice_names = [
        # 男性
        "zh-CN-YunxiNeural",
    ]
    text = """
    静夜思是唐代诗人李白创作的一首五言古诗。这首诗描绘了诗人在寂静的夜晚，看到窗前的明月，不禁想起远方的家乡和亲人，表达了他对家乡和亲人的深深思念之情。全诗内容是：“床前明月光，疑是地上霜。举头望明月，低头思故乡。”在这短短的四句诗中，诗人通过“明月”和“思故乡”的意象，巧妙地表达了离乡背井人的孤独与哀愁。首句“床前明月光”设景立意，通过明亮的月光引出诗人的遐想；“疑是地上霜”增添了夜晚的寒冷感，加深了诗人的孤寂之情；“举头望明月”和“低头思故乡”则是情感的升华，展现了诗人内心深处的乡愁和对家的渴望。这首诗简洁明快，情感真挚，是中国古典诗歌中非常著名的一首，也深受后人喜爱和推崇。
        """
    text = _format_text(text)
    lines = utils.split_string_by_punctuations(text)
    print(lines)

    for vn in voice_names:
        voice_file = f"{temp_dir}/tts-{vn}.mp3"
        tts(text=text, voice_name=vn, voice_rate=1.2, voice_file=voice_file, proxy=config.proxy['http'])
        print(f"voice: {vn}, audio file: {voice_file}")<|MERGE_RESOLUTION|>--- conflicted
+++ resolved
@@ -1047,16 +1047,12 @@
     return ""
 
 
-<<<<<<< HEAD
-def tts(text: str, voice_name: str, voice_rate: float, voice_file: str, proxy: str) -> [SubMaker, None]:
-=======
 def tts(
     text: str, voice_name: str, voice_rate: float, voice_file: str
 ) -> Union[SubMaker, None]:
->>>>>>> 36dffe8d
     if is_azure_v2_voice(voice_name):
-        return azure_tts_v2(text, voice_name, voice_file, proxy)
-    return azure_tts_v1(text, voice_name, voice_rate, voice_file, proxy)
+        return azure_tts_v2(text, voice_name, voice_file)
+    return azure_tts_v1(text, voice_name, voice_rate, voice_file)
 
 
 def convert_rate_to_percent(rate: float) -> str:
@@ -1069,13 +1065,9 @@
         return f"{percent}%"
 
 
-<<<<<<< HEAD
-def azure_tts_v1(text: str, voice_name: str, voice_rate: float, voice_file: str, proxy: str) -> [SubMaker, None]:
-=======
 def azure_tts_v1(
     text: str, voice_name: str, voice_rate: float, voice_file: str
 ) -> Union[SubMaker, None]:
->>>>>>> 36dffe8d
     voice_name = parse_voice_name(voice_name)
     text = text.strip()
     rate_str = convert_rate_to_percent(voice_rate)
@@ -1084,7 +1076,7 @@
             logger.info(f"start, voice name: {voice_name}, try: {i + 1}")
 
             async def _do() -> SubMaker:
-                communicate = edge_tts.Communicate(text, voice_name, rate=rate_str, proxy=proxy)
+                communicate = edge_tts.Communicate(text, voice_name, rate=rate_str)
                 sub_maker = edge_tts.SubMaker()
                 with open(voice_file, "wb") as file:
                     async for chunk in communicate.stream():
@@ -1108,11 +1100,7 @@
     return None
 
 
-<<<<<<< HEAD
-def azure_tts_v2(text: str, voice_name: str, voice_file: str, proxy: str) -> [SubMaker, None]:
-=======
 def azure_tts_v2(text: str, voice_name: str, voice_file: str) -> Union[SubMaker, None]:
->>>>>>> 36dffe8d
     voice_name = is_azure_v2_voice(voice_name)
     if not voice_name:
         logger.error(f"invalid voice name: {voice_name}")
