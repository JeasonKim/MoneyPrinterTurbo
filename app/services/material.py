--- conflicted
+++ resolved
@@ -1,11 +1,8 @@
 import os
 import random
-<<<<<<< HEAD
+from typing import List
 import aiohttp
 import asyncio
-=======
-from typing import List
->>>>>>> 36dffe8d
 from urllib.parse import urlencode
 import ffmpeg
 import subprocess
@@ -48,14 +45,10 @@
     video_orientation = aspect.name
     video_width, video_height = aspect.to_resolution()
     api_key = get_api_key("pexels_api_keys")
-<<<<<<< HEAD
-    headers = {"Authorization": api_key, "User-Agent": "Mozilla/5.0"}
-=======
     headers = {
         "Authorization": api_key,
         "User-Agent": "Mozilla/5.0 (Windows NT 10.0; Win64; x64) AppleWebKit/537.36 (KHTML, like Gecko) Chrome/115.0.0.0 Safari/537.36",
     }
->>>>>>> 36dffe8d
     # Build URL
     params = {"query": search_term, "per_page": 20, "orientation": video_orientation}
     query_url = f"https://api.pexels.com/videos/search?{urlencode(params)}"
@@ -172,7 +165,6 @@
     if os.path.exists(video_path) and os.path.getsize(video_path) > 0:
         logger.info(f"video already exists: {video_path}")
         return video_path
-<<<<<<< HEAD
     # Download the video asynchronously
     async with download_concurreny_num:
         for attempt in range(retries):
@@ -222,39 +214,6 @@
             os.remove(video_path)
         logger.warning(f"Invalid video file: {video_path}")
 
-=======
-
-    headers = {
-        "User-Agent": "Mozilla/5.0 (Windows NT 10.0; Win64; x64) AppleWebKit/537.36 (KHTML, like Gecko) Chrome/115.0.0.0 Safari/537.36"
-    }
-
-    # if video does not exist, download it
-    with open(video_path, "wb") as f:
-        f.write(
-            requests.get(
-                video_url,
-                headers=headers,
-                proxies=config.proxy,
-                verify=False,
-                timeout=(60, 240),
-            ).content
-        )
-
-    if os.path.exists(video_path) and os.path.getsize(video_path) > 0:
-        try:
-            clip = VideoFileClip(video_path)
-            duration = clip.duration
-            fps = clip.fps
-            clip.close()
-            if duration > 0 and fps > 0:
-                return video_path
-        except Exception as e:
-            try:
-                os.remove(video_path)
-            except Exception:
-                pass
-            logger.warning(f"invalid video file: {video_path} => {str(e)}")
->>>>>>> 36dffe8d
     return ""
 
 
